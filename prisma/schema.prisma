
// This is your Prisma schema file,
// learn more about it in the docs: https://pris.ly/d/prisma-schema

generator client {
  provider = "prisma-client-js"
}

datasource db {
  provider = "sqlite"
  url      = env("DATABASE_URL") // Make sure DATABASE_URL is set in your .env file
}

// --- User Model ---
model User {
<<<<<<< HEAD
  user_id        String    @id @default(uuid())
  email          String    @unique
  password_hash  String
  full_name      String?
  profile_image  String?   // URL to user's profile image
  created_at     DateTime  @default(now())
  updated_at     DateTime  @updatedAt
  last_login_at  DateTime?
=======
  user_id        String    @id @default(uuid()) @db.Uuid
  email          String    @unique @db.VarChar(255)
  password_hash  String    @db.VarChar(255)
  first_name     String?   @db.VarChar(255)
  last_name      String?   @db.VarChar(255)
  created_at     DateTime  @default(now()) @db.Timestamptz()
  updated_at     DateTime  @updatedAt @db.Timestamptz()
  last_login_at  DateTime? @db.Timestamptz()
>>>>>>> cfa4b7bd
  is_active      Boolean   @default(true)
  email_verified Boolean   @default(false)

  apiKeys UserApiKey[] // Relation to UserApiKey model

  @@map("users") // Maps to the 'users' table
}

// --- Exchange Model ---
model Exchange {
  exchange_id   String @id
  exchange_name String @unique
  api_base_url  String?
  ws_base_url   String?
  is_active     Boolean @default(true)

  userApiKeys UserApiKey[] // Relation to UserApiKey model

  @@map("exchanges") // Maps to the 'exchanges' table
}

// --- User API Key Model ---
model UserApiKey {
  api_key_id           String    @id @default(uuid())
  user_id              String
  exchange_id          String
  api_key_encrypted    String    // Store encrypted key
  api_secret_encrypted String    // Store encrypted secret
  key_nickname         String?
  permissions          Json?     // Store permissions if available
  created_at           DateTime  @default(now())
  updated_at           DateTime  @updatedAt
  is_valid             Boolean?  // Flag indicating if the key is currently valid

  user     User     @relation(fields: [user_id], references: [user_id], onDelete: Cascade) // Relation to User model
  exchange Exchange @relation(fields: [exchange_id], references: [exchange_id], onDelete: Restrict) // Relation to Exchange model

  @@unique([user_id, exchange_id, key_nickname]) // Unique constraint
  @@index([user_id]) // Index for user lookups
  @@index([user_id, exchange_id]) // Index for user/exchange lookups
  @@map("user_api_keys") // Maps to the 'user_api_keys' table
}

// --- Placeholder Models (Future Implementation) ---
// model TradingBot {
//   bot_id      String   @id @default(uuid())
//   user_id     String
//   strategy_id String
//   config      Json
//   status      String   // e.g., 'active', 'inactive', 'error'
//   created_at  DateTime @default(now())
//
//   user        User     @relation(fields: [user_id], references: [user_id])
//   // strategy Strategy @relation(fields: [strategy_id], references: [strategy_id])
//   instances   BotInstance[]
//
//   @@map("trading_bots")
// }

// model BotInstance {
//   instance_id String   @id @default(uuid())
//   bot_id      String
//   exchange_id String
//   api_key_id  String
//   status      String   // e.g., 'running', 'stopped', 'error'
//   started_at  DateTime @default(now())
//
//   bot         TradingBot @relation(fields: [bot_id], references: [bot_id])
//   exchange    Exchange   @relation(fields: [exchange_id], references: [exchange_id])
//   apiKey      UserApiKey @relation(fields: [api_key_id], references: [api_key_id])
//
//   @@map("bot_instances")
// }

// model Strategy {
//   strategy_id String @id @default(uuid())
//   name        String @unique
//   description String?
//   parameters  Json?  // Default parameters for the strategy
//
//   // bots TradingBot[]
//
//   @@map("strategies")
// }

// model Order {
//   order_id        String   @id @default(uuid())
//   user_id         String
//   exchange_id     String
//   api_key_id      String
//   symbol          String
//   type            String   // e.g., 'limit', 'market'
//   side            String   // e.g., 'buy', 'sell'
//   amount          Float    // Consider using Decimal type if precision is critical
//   price           Float?   // Nullable for market orders
//   status          String   // e.g., 'open', 'filled', 'canceled', 'rejected'
//   created_at      DateTime @default(now())
//   updated_at      DateTime @updatedAt
//   exchange_order_id String? @unique // The ID assigned by the exchange
//
//   user            User     @relation(fields: [user_id], references: [user_id])
//   exchange        Exchange @relation(fields: [exchange_id], references: [exchange_id])
//   apiKey          UserApiKey @relation(fields: [api_key_id], references: [api_key_id])
//
//   @@map("orders")
// }

// model UserSetting {
//   setting_id    String @id @default(uuid())
//   user_id       String
//   setting_key   String
//   setting_value Json
//
//   user          User   @relation(fields: [user_id], references: [user_id])
//
//   @@unique([user_id, setting_key])
//   @@map("user_settings")
// }<|MERGE_RESOLUTION|>--- conflicted
+++ resolved
@@ -13,16 +13,6 @@
 
 // --- User Model ---
 model User {
-<<<<<<< HEAD
-  user_id        String    @id @default(uuid())
-  email          String    @unique
-  password_hash  String
-  full_name      String?
-  profile_image  String?   // URL to user's profile image
-  created_at     DateTime  @default(now())
-  updated_at     DateTime  @updatedAt
-  last_login_at  DateTime?
-=======
   user_id        String    @id @default(uuid()) @db.Uuid
   email          String    @unique @db.VarChar(255)
   password_hash  String    @db.VarChar(255)
@@ -31,7 +21,6 @@
   created_at     DateTime  @default(now()) @db.Timestamptz()
   updated_at     DateTime  @updatedAt @db.Timestamptz()
   last_login_at  DateTime? @db.Timestamptz()
->>>>>>> cfa4b7bd
   is_active      Boolean   @default(true)
   email_verified Boolean   @default(false)
 
